--- conflicted
+++ resolved
@@ -1,10 +1,7 @@
 import gc
 import os
 import copy
-<<<<<<< HEAD
 import glob
-=======
->>>>>>> 7f6888fc
 import numpy as np
 from PIL import Image
 import torch
@@ -16,24 +13,15 @@
 from modules.safe import unsafe_torch_load, load
 from modules.processing import StableDiffusionProcessingImg2Img
 from modules.devices import device, torch_gc, cpu
+from modules.paths import models_path
 from segment_anything import SamPredictor, sam_model_registry
-<<<<<<< HEAD
 from scripts.dino import dino_model_list, dino_predict_internal, show_boxes, clear_dino_cache
 
 sam_model_cache = OrderedDict()
-sam_model_dir = os.path.join(scripts.basedir(), "models/sam")
-sam_model_list = [f for f in os.listdir(sam_model_dir) if os.path.isfile(
-=======
-from modules.paths import models_path
-
-model_cache = OrderedDict()
-
 scripts_sam_model_dir = os.path.join(scripts.basedir(), "models/sam") 
 sd_sam_model_dir = os.path.join(models_path, "sam")
 sam_model_dir = sd_sam_model_dir if os.path.exists(sd_sam_model_dir) else scripts_sam_model_dir 
-
-model_list = [f for f in os.listdir(sam_model_dir) if os.path.isfile(
->>>>>>> 7f6888fc
+sam_model_list = [f for f in os.listdir(sam_model_dir) if os.path.isfile(
     os.path.join(sam_model_dir, f)) and f.split('.')[-1] != 'txt']
 
 
@@ -50,17 +38,10 @@
         return "button"
         
 
-<<<<<<< HEAD
 def show_masks(image_np, masks: np.ndarray, alpha=0.5):
     image = copy.deepcopy(image_np)
     np.random.seed(0)
     for mask in masks:
-=======
-
-def show_mask(image_np, mask, random_color=False, alpha=0.5):
-    image = copy.deepcopy(image_np)
-    if random_color:
->>>>>>> 7f6888fc
         color = np.concatenate([np.random.random(3), np.array([0.6])], axis=0)
         image[mask] = image[mask] * (1 - alpha) + 255 * color.reshape(1, 1, -1) * alpha
     return image.astype(np.uint8)
@@ -196,14 +177,8 @@
         sam.to(cpu)
     gc.collect()
     torch_gc()
-<<<<<<< HEAD
 
     print("Creating output image")
-=======
-    print("Creating output image")
-    masks_gallery = []
-    mask_images = []
->>>>>>> 7f6888fc
     for mask in masks:
         blended_image = show_masks(show_boxes(image_np, boxes), mask)
         masks_gallery.append(Image.fromarray(np.any(mask, axis=0)))
@@ -296,7 +271,6 @@
 
     def ui(self, is_img2img):
         with gr.Accordion('Segment Anything', open=False, elem_id=id('accordion'), visible=is_img2img):
-<<<<<<< HEAD
             with gr.Tabs():
                 with gr.TabItem(label="Single Image"):
                     with gr.Column():
@@ -345,9 +319,19 @@
                         with gr.Row(elem_id="sam_generate_box", elem_classes="generate-box"):
                             gr.Button(value="Add dot prompt or enable GroundingDINO with text prompts to preview segmentation", elem_id="sam_no_button")
                             run_button = gr.Button(value="Preview Segmentation", elem_id="sam_run_button")
+                            
+                        gr.Checkbox(value=False, label="Preview automatically", elem_id="sam_realtime_preview_checkbox")
+                            
                         with gr.Row():
                             enabled = gr.Checkbox(value=False, label="Copy to Inpaint Upload", elem_id="sam_impaint_checkbox")
                             chosen_mask = gr.Radio(label="Choose your favorite mask: ", value="0", choices=["0", "1", "2"], type="index")
+                            
+                        dilation_checkbox = gr.Checkbox(value=False, label="Expand Mask", elem_id="dilation_enable_checkbox")
+                        with gr.Column(visible=False) as dilation_column:
+                            dilation_amt = gr.Slider(minimum=0, maximum=100, default=30, value=0, label="Specify the amount that you wish to expand the mask by (recommend 30)", elem_id="dilation_amt")
+                            expanded_mask_image = gr.Gallery(label="Expanded Mask", elem_id="sam_expanded_mask").style(grid=2)
+                            update_mask_button = gr.Button(value="Update Mask", elem_id="update_mask_button")
+                        
                         switch = gr.Button(value="Switch to Inpaint Upload")
                         
                 with gr.TabItem(label="Batch Process"):
@@ -387,41 +371,10 @@
                     )
 
                 unload = gr.Button(value="Unload all models from memory")
-=======
-            with gr.Column():
-                gr.HTML(value="<p>Left click the image to add one positive point (black dot). Right click the image to add one negative point (red dot). Left click the point to remove it.</p>", label="Positive points")
-                with gr.Row():
-                    model_name = gr.Dropdown(label="Model", elem_id="sam_model", choices=model_list,
-                                            value=model_list[0] if len(model_list) > 0 else None)
-                    refresh_models = ToolButton(value=refresh_symbol)
-                    refresh_models.click(refresh_sam_models, model_name, model_name)
-
-                input_image = gr.Image(label="Image for Segment Anything", elem_id="sam_input_image",
-                                    show_label=False, source="upload", type="pil", image_mode="RGBA")
-                dummy_component = gr.Label(visible=False)
-                mask_image = gr.Gallery(label='Segment Anything Output', show_label=False, elem_id='sam_gallery').style(grid=3)
-
-                with gr.Row(elem_id="sam_generate_box", elem_classes="generate-box"):
-                    gr.Button(value="You cannot preview segmentation because you have not added dot prompt.", elem_id="sam_no_button")
-                    run_button = gr.Button(value="Preview Segmentation", elem_id="sam_run_button")
-                
-                gr.Checkbox(value=False, label="Preview automatically", elem_id="sam_realtime_preview_checkbox")
-
-                with gr.Row():
-                    enabled = gr.Checkbox(value=False, label="Copy to Inpaint Upload", elem_id="sam_impaint_checkbox")
-                    chosen_mask = gr.Radio(label="Choose your favorite mask: ", value="0", choices=["0", "1", "2"], type="index")
-
-                dilation_checkbox = gr.Checkbox(value=False, label="Expand Mask", elem_id="dilation_enable_checkbox")
-                with gr.Column(visible=False) as dilation_column:
-                    dilation_amt = gr.Slider(minimum=0, maximum=100, default=30, value=0, label="Specify the amount that you wish to expand the mask by (recommend 30)", elem_id="dilation_amt")
-                    expanded_mask_image = gr.Gallery(label="Expanded Mask", elem_id="sam_expanded_mask").style(grid=2)
-                    update_mask_button = gr.Button(value="Update Mask", elem_id="update_mask_button")
->>>>>>> 7f6888fc
 
             run_button.click(
                 fn=sam_predict,
                 _js='submit_sam',
-<<<<<<< HEAD
                 inputs=[sam_model_name, input_image,        # SAM
                         dummy_component, dummy_component,   # Point prompts
                         dino_checkbox, dino_model_name, text_prompt, box_threshold, # DINO prompts
@@ -460,18 +413,11 @@
                 outputs=[]
             )
 
-        return [enabled, input_image, mask_image, chosen_mask]
-=======
-                inputs=[model_name, input_image,
-                        dummy_component, dummy_component],
-                outputs=[mask_image])
-            
             dilation_checkbox.change(
                 fn=gr_show,
                 inputs=[dilation_checkbox],
                 outputs=[dilation_column],
                 show_progress=False)
->>>>>>> 7f6888fc
 
             update_mask_button.click(
                 fn=update_mask,
