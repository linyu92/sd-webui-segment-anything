--- conflicted
+++ resolved
@@ -74,7 +74,6 @@
 - Click `Preview Segmentation` button. Due to the limitation of SAM, if there are multiple bounding boxes, your point prompts will not take effect when generating masks.
 - Choose your favorite segmentation and check `Copy to Inpaint Upload`
 - Optionally check `Expand Mask` and specify the amount, then click `Update Mask`
-<<<<<<< HEAD
 - Click `Switch to Inpaint Upload` button. There is no need to upload another image or mask, just leave them blank. Write your prompt, configurate and click `Generate`.
 
 #### Batch Process
@@ -82,19 +81,12 @@
 - `Output per image` gives you a choice on configurating the number of masks per bounding box. I would highly recommend choosing 3, since some mask might be wierd.
 - `save mask` gives you a choice to save the black & white mask and `Save original image with mask and bounding box` enables you to save image+mask+bounding_box.
 - Click `Start batch process` and wait. If you see "Done" below this button, you are all set.
-=======
-- Switch to `Inpaint upload`. There is no need to upload another image or mask, just leave them blank. Write your prompt, configurate and click `Generate`.
->>>>>>> 7f6888fc
 
 ### Demo
 
 Update: Demo of GroundingDINO + Segment Anything coming soon!
 
-<<<<<<< HEAD
 https://user-images.githubusercontent.com/63914308/230916163-af661008-5a50-496e-8b79-8be7f193f9e9.mp4
-
-=======
->>>>>>> 7f6888fc
 
 ## Contribute
 
